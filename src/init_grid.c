--- conflicted
+++ resolved
@@ -485,19 +485,7 @@
               n3z = G3.ijkr[2] - G3.ijkl[2];
               pG->CGrid[ncg].nWordsRC = n1z*n2z*n3z*(NVAR);
               pG->CGrid[ncg].nWordsP  = 0;
-<<<<<<< HEAD
-if(myID_Comm_world==0){
-printf("\nCGrid overlap is %d x %d x %d\n",n1z,n2z,n3z);
-}
 #if defined(MHD) || defined(RADIATION_MHD)
-              if (nDim==3) {
-                pG->CGrid[ncg].nWordsRC += 
-                  (n1z+1)*n2z*n3z + n1z*(n2z+1)*n3z + n1z*n2z*(n3z+1);
-              } else {
-                if (nDim==2) {
-                  pG->CGrid[ncg].nWordsRC += (n1z+1)*n2z + n1z*(n2z+1);
-=======
-#ifdef MHD
 /* count B-fields to be passed, but only if there are cells that overlap */
               if (pG->CGrid[ncg].nWordsRC > 0) {
                 if (nDim==3) {
@@ -507,7 +495,6 @@
                   if (nDim==2) {
                     pG->CGrid[ncg].nWordsRC += (n1z+1)*n2z + n1z*(n2z+1);
                   }
->>>>>>> 03bcb491
                 }
               }
 #endif /* MHD */
@@ -562,36 +549,13 @@
 
 /* Allocate memory for myFlx and myEMFs */
 
-<<<<<<< HEAD
-                  pG->CGrid[ncg].myFlx[2*dim] = (ConsS**)calloc_2d_array(
-                    n2z,n1z, sizeof(ConsS));
-                  if(pG->CGrid[ncg].myFlx[2*dim] == NULL) ath_error(
-                   "[init_grid]:failed to allocate CGrid ixb myFlx\n");
-if(myID_Comm_world==0){
-printf("Allocated %d x %d array for ixb CGrid.myFlx\n",n2z,n1z);
-}
-#if defined(MHD) || defined(RADIATION_MHD)
-                  pG->CGrid[ncg].nWordsP += 6*((nghost/2)+2)*n1p*n2p;
-
-                  if (pG->Nx[1] > 1 && dim != 2) {
-                    pG->CGrid[ncg].nWordsRC += (n1z+1)*n2z; 
-                    pG->CGrid[ncg].myEMF3[2*dim] = (Real**)calloc_2d_array(
-                      n2z,n1z+1, sizeof(Real));
-                    if(pG->CGrid[ncg].myEMF3[2*dim] == NULL) ath_error(
-                      "[init_grid]:failed to allocate CGrid ixb myEMF3\n");
-if(myID_Comm_world==0){
-printf("Allocated %d x %d array for ixb CGrid.myEMF3\n",n2z,n1z+1);
-}
-                  }
-=======
                   if (n1z*n2z > 0) {
                     pG->CGrid[ncg].myFlx[2*dim] =
                       (ConsS**)calloc_2d_array(n2z,n1z, sizeof(ConsS));
                     if(pG->CGrid[ncg].myFlx[2*dim] == NULL) ath_error(
                      "[init_grid]:failed to allocate CGrid ixb myFlx\n");
-#ifdef MHD
+#if defined(MHD) || defined(RADIATION_MHD)
                     pG->CGrid[ncg].nWordsP += 6*((nghost/2)+2)*n1p*n2p;
->>>>>>> 03bcb491
 
                     if (pG->Nx[1] > 1 && dim != 2) {
                       pG->CGrid[ncg].nWordsRC += (n1z+1)*n2z; 
@@ -670,36 +634,13 @@
 
 /* Allocate memory for myFlx and myEMFs*/
 
-<<<<<<< HEAD
-                  pG->CGrid[ncg].myFlx[(2*dim)+1] = (ConsS**)calloc_2d_array(
-                    n2z,n1z, sizeof(ConsS));
-                  if(pG->CGrid[ncg].myFlx[(2*dim)+1] == NULL) ath_error(
-                    "[init_grid]:failed to allocate CGrid oxb myFlx\n");
-if(myID_Comm_world==0){
-printf("Allocated %d x %d array for oxb CGrid.myFlx\n",n2z,n1z);
-}
-#if defined(MHD) || defined(RADIATION_MHD)
-                  pG->CGrid[ncg].nWordsP += 6*((nghost/2)+2)*n1p*n2p;
-
-                  if (pG->Nx[1] > 1 && dim != 2) {
-                    pG->CGrid[ncg].nWordsRC += (n1z+1)*n2z;
-                    pG->CGrid[ncg].myEMF3[(2*dim)+1] =(Real**)calloc_2d_array(
-                      n2z,n1z+1, sizeof(Real));
-                    if(pG->CGrid[ncg].myEMF3[(2*dim)+1] == NULL) ath_error(
-                      "[init_grid]:failed to allocate CGrid oxb myEMF3\n");
-if(myID_Comm_world==0){
-printf("Allocated %d x %d array for oxb CGrid.myEMF3\n",n2z,n1z+1);
-}
-                  }
-=======
                   if (n1z*n2z > 0) {
                     pG->CGrid[ncg].myFlx[(2*dim)+1] =
                       (ConsS**)calloc_2d_array(n2z,n1z, sizeof(ConsS));
                     if(pG->CGrid[ncg].myFlx[(2*dim)+1] == NULL) ath_error(
                       "[init_grid]:failed to allocate CGrid oxb myFlx\n");
-#ifdef MHD
+#if defined(MHD) || defined(RADIATION_MHD)
                     pG->CGrid[ncg].nWordsP += 6*((nghost/2)+2)*n1p*n2p;
->>>>>>> 03bcb491
 
                     if (pG->Nx[1] > 1 && dim != 2) {
                       pG->CGrid[ncg].nWordsRC += (n1z+1)*n2z;
@@ -936,16 +877,7 @@
               if (pG->Nx[2]>1) n3z = (G3.ijkr[2] - G3.ijkl[2])/2;
               pG->PGrid[npg].nWordsRC = n1z*n2z*n3z*(NVAR);
               pG->PGrid[npg].nWordsP  = 0;
-<<<<<<< HEAD
 #if defined(MHD) || defined(RADIATION_MHD)
-              if (pG->Nx[2]>1) {
-                pG->PGrid[npg].nWordsRC += 
-                  (n1z+1)*n2z*n3z + n1z*(n2z+1)*n3z + n1z*n2z*(n3z+1);
-              } else {
-                if (pG->Nx[1]>1) {
-                  pG->PGrid[npg].nWordsRC += (n1z+1)*n2z + n1z*(n2z+1);
-=======
-#ifdef MHD
 /* count B-fields to be passed, but only if there are cells that overlap */
               if (pG->PGrid[npg].nWordsRC > 0) {
                 if (nDim==3) {
@@ -955,7 +887,6 @@
                   if (nDim==2) {
                     pG->PGrid[npg].nWordsRC += (n1z+1)*n2z + n1z*(n2z+1);
                   }
->>>>>>> 03bcb491
                 }
               }
 #endif /* MHD */
@@ -1021,14 +952,7 @@
                       (ConsS**)calloc_2d_array(n2z,n1z, sizeof(ConsS));
                     if(pG->PGrid[npg].myFlx[2*dim] == NULL) ath_error(
                       "[init_grid]:failed to allocate PGrid ixb myFlx\n");
-<<<<<<< HEAD
-if(myID_Comm_world==0){
-printf("Allocated %d x %d array for ixb PGrid.myFlx\n",n2z,n1z);
-}
 #if defined(MHD) || defined(RADIATION_MHD)
-=======
-#ifdef MHD
->>>>>>> 03bcb491
                     pG->PGrid[npg].nWordsP += 6*((nghost/2)+2)*n1p*n2p;
 
                     if (pG->Nx[1] > 1 && dim != 2) {
@@ -1119,14 +1043,7 @@
                       (ConsS**)calloc_2d_array(n2z,n1z, sizeof(ConsS));
                     if(pG->PGrid[npg].myFlx[(2*dim)+1] == NULL) ath_error(
                       "[init_grid]:failed to allocate PGrid oxb myFlx\n");
-<<<<<<< HEAD
-if(myID_Comm_world==0){
-printf("Allocated %d x %d array for oxb PGrid.myFlx\n",n2z,n1z);
-}
 #if defined(MHD) || defined(RADIATION_MHD)
-=======
-#ifdef MHD
->>>>>>> 03bcb491
                     pG->PGrid[npg].nWordsP += 6*((nghost/2)+2)*n1p*n2p;
 
                     if (pG->Nx[1] > 1 && dim != 2) {
