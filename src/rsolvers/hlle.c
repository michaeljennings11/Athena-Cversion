--- conflicted
+++ resolved
@@ -53,16 +53,11 @@
  * - HLLE_FUNCTION=fluxes if HLLE_FLUX defined
  * - HLLE_FUNCTION=hlle_flux if ROE_FLUX defined
  *   Input Arguments:
-<<<<<<< HEAD
- *     Bxi = B in direction of 1D slice at cell interface
- *     Ul,Ur = L/R-states of CONSERVED variables at cell interface
+ *  -  Bxi = B in direction of 1D slice at cell interface
+ *  -  Ul,Ur = L/R-states of CONSERVED variables at cell interface
  * NOTE: For radiation code, time step is stored in Ul.My to calculate the 
  * effective sound speed 
  *
-=======
- *  -  Bxi = B in direction of 1D slice at cell interface
- *  -  Ul,Ur = L/R-states of CONSERVED variables at cell interface
->>>>>>> 03bcb491
  *   Output Arguments:
  *  -  pFlux = pointer to fluxes of CONSERVED variables at cell interface
  */
